--- conflicted
+++ resolved
@@ -20,14 +20,8 @@
 ///
 /// # Examples
 ///
-<<<<<<< HEAD
-/// ```
-/// use light_river::metrics::rocauc::ROCAUC;
-/// use light_river::metrics::traits::ClassificationMetric;
-=======
 /// ```rust
 /// use light_river::metrics::ROCAUC;
->>>>>>> 729fbbc0
 /// use light_river::common::{ClassifierTarget, ClassifierOutput};
 /// use std::collections::HashMap;
 ///
@@ -48,22 +42,13 @@
 /// ];
 /// let y_true: Vec<bool> = vec![false, false, true, true];
 ///
-<<<<<<< HEAD
-/// let mut metric  = ROCAUC::new(Some(10), ClassifierTarget::from(true));
-=======
 /// let mut metric = ROCAUC::new(Some(10), ClassifierTarget::from(true));
->>>>>>> 729fbbc0
 ///
 /// for (yt, yp) in y_true.iter().zip(y_pred.iter()) {
 ///     metric.update(yp, &ClassifierTarget::from(*yt), Some(1.0));
 /// }
 ///
-<<<<<<< HEAD
-/// println!("ROCAUC: {:.2}%", metric.get() * (100.0 as f64));
-/// // ROCAUC: 87.50%
-=======
 /// println!("ROCAUC: {:.2}%", metric.get() * 100.0);
->>>>>>> 729fbbc0
 /// ```
 ///
 /// # Notes
@@ -71,11 +56,7 @@
 /// The true ROC AUC might differ from the approximation. The accuracy can be improved by increasing the number
 /// of thresholds, but this comes at the cost of more computation time and memory usage.
 ///
-<<<<<<< HEAD
-pub struct ROCAUC<F: Float + FromPrimitive + AddAssign + SubAssign + MulAssign + DivAssign> {
-=======
 struct ROCAUC<F: Float + FromPrimitive + AddAssign + SubAssign + MulAssign + DivAssign> {
->>>>>>> 729fbbc0
     n_threshold: Option<usize>,
     pos_val: ClassifierTarget,
     thresholds: Vec<F>,
@@ -114,13 +95,8 @@
 {
     fn update(
         &mut self,
-<<<<<<< HEAD
-        y_true: &ClassifierTarget,
-        y_pred: &ClassifierOutput<F>,
-=======
         y_pred: &ClassifierOutput<F>,
         y_true: &ClassifierTarget,
->>>>>>> 729fbbc0
         sample_weight: Option<F>,
     ) {
         // Get the probability of the positive class
@@ -140,13 +116,8 @@
 
     fn revert(
         &mut self,
-<<<<<<< HEAD
-        y_true: &ClassifierTarget,
-        y_pred: &ClassifierOutput<F>,
-=======
         y_pred: &ClassifierOutput<F>,
         y_true: &ClassifierTarget,
->>>>>>> 729fbbc0
         sample_weight: Option<F>,
     ) {
         let p_pred = y_pred.get_probabilities();
@@ -170,10 +141,7 @@
             let true_negatives: F = cm.true_negatives(&self.pos_val);
             let false_positives: F = cm.false_positives(&self.pos_val);
             let false_negatives: F = cm.false_negatives(&self.pos_val);
-<<<<<<< HEAD
-=======
 
->>>>>>> 729fbbc0
             // Handle the case of zero division
             let mut tpr: Option<F> = None;
             if true_positives + false_negatives != F::zero() {
@@ -216,51 +184,6 @@
             ClassifierOutput::Prediction(ClassifierTarget::from("bird")),
             ClassifierOutput::Prediction(ClassifierTarget::from("cat")),
         ];
-<<<<<<< HEAD
-        let y_true: Vec<ClassifierTarget> = vec![
-            ClassifierTarget::from("cat".to_string()),
-            ClassifierTarget::from("cat".to_string()),
-            ClassifierTarget::from("dog".to_string()),
-            ClassifierTarget::from("cat".to_string()),
-        ];
-        let pos_val = ClassifierTarget::from("cat");
-        let mut metric: ROCAUC<f32> = ROCAUC::new(Some(10), pos_val);
-
-        for (yt, yp) in y_true.iter().zip(y_pred.iter()) {
-            metric.update(&yt, yp, Some(1.0));
-            println!("{}", metric.get());
-        }
-        println!("{}", metric.get());
-    }
-    #[test]
-    fn another() {
-        use std::collections::HashMap;
-
-        let y_pred = vec![
-            ClassifierOutput::Probabilities(HashMap::from([
-                (ClassifierTarget::from(true), 0.1),
-                (ClassifierTarget::from(false), 0.9),
-            ])),
-            ClassifierOutput::Probabilities(HashMap::from([(ClassifierTarget::from(true), 0.4)])),
-            ClassifierOutput::Probabilities(HashMap::from([
-                (ClassifierTarget::from(true), 0.35),
-                (ClassifierTarget::from(false), 0.65),
-            ])),
-            ClassifierOutput::Probabilities(HashMap::from([
-                (ClassifierTarget::from(true), 0.8),
-                (ClassifierTarget::from(false), 0.2),
-            ])),
-        ];
-        let y_true: Vec<bool> = vec![false, false, true, true];
-
-        let mut metric: ROCAUC<f64> = ROCAUC::new(Some(10), ClassifierTarget::from(true));
-
-        for (yt, yp) in y_true.iter().zip(y_pred.iter()) {
-            metric.update(&ClassifierTarget::from(*yt), yp, Some(1.0));
-        }
-
-        println!("ROCAUC: {:.2}%", metric.get() * (100.0 as f64));
-=======
         let y_true: Vec<&str> = vec!["cat", "cat", "dog", "cat"];
 
         let mut metric = ROCAUC::new(Some(10), ClassifierTarget::from("cat"));
@@ -268,6 +191,5 @@
         for (yt, yp) in y_true.iter().zip(y_pred.iter()) {
             metric.update(yp, &ClassifierTarget::from(*yt), Some(1.0));
         }
->>>>>>> 729fbbc0
     }
 }